--- conflicted
+++ resolved
@@ -572,8 +572,6 @@
         "PyTorch with CUDA 11.3.1. ",
         "Please use PyTorch built with newer CUDA version.");
 #else
-<<<<<<< HEAD
-=======
     AT_DISPATCH_FLOATING_AND_COMPLEX_TYPES(
         X.scalar_type(), "triangular_solve_out_sparse_csr_cuda_impl", [&] {
           scalar_t alpha = 1;
@@ -581,15 +579,6 @@
           auto handle = at::cuda::getCurrentCUDASparseHandle();
           size_t buffer_size;
 
-          // TODO: support mixed memory format
-          IntArrayRef X_strides = X_->strides();
-          IntArrayRef B_strides = B_->strides();
-          auto ndim = X_->dim();
-          bool is_X_row_major = (X_strides[ndim - 1] == 1);
-          bool is_B_row_major = (B_strides[ndim - 1] == 1);
-          TORCH_INTERNAL_ASSERT(is_X_row_major && is_B_row_major);
-
->>>>>>> a78cddcd
           cusparseOperation_t opB = CUSPARSE_OPERATION_NON_TRANSPOSE;
           auto desc_spsm = at::cuda::sparse::CuSparseSpSMDescriptor();
           auto descB = at::cuda::sparse::CuSparseDnMatDescriptor(*B_);
