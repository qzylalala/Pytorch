#import <ATen/native/metal/MetalCommandBuffer.h>
#import <ATen/native/metal/MetalTensorImpl.h>
#import <ATen/native/metal/MetalTensorImplStorage.h>
#import <ATen/native/metal/MetalUtils.h>
#import <ATen/native/metal/mpscnn/MPSCNNContext.h>
#import <ATen/native/metal/mpscnn/MPSCNNUtils.h>
#import <ATen/native/metal/mpscnn/MPSImage+Tensor.h>
#import <ATen/native/metal/mpscnn/MPSImageUtils.h>

#include <ATen/ATen.h>
#include <torch/library.h>

namespace at {
namespace native {
namespace metal {

Tensor transpose(const Tensor& input, int64_t dim0, int64_t dim1) {
  TORCH_CHECK(input.is_metal());
  auto ndims = input.dim();
<<<<<<< HEAD
=======
  // Support maximum eight channels on mobile
  TORCH_CHECK(ndims <= 8);
>>>>>>> ea75b1ee
  dim0 = maybe_wrap_dim(dim0, ndims);
  dim1 = maybe_wrap_dim(dim1, ndims);
  if (dim0 == dim1) {
    return input;
  }
  auto outputSizes = input.sizes().vec();
  std::swap(outputSizes[dim0], outputSizes[dim1]);
  MPSImage* X = imageFromTensor(input);
  MetalCommandBuffer* commandBuffer = getCommandBufferFromTensor(input);
  if (input.dim() == 2) {
    MetalTensorImplStorage mt{outputSizes};
<<<<<<< HEAD
    mt.texture()->allocateTemporaryTextureStorage(outputSizes, commandBuffer);
=======
    mt.texture()->allocateTemporaryStorage(outputSizes, commandBuffer);
>>>>>>> ea75b1ee
    MPSImage* Y = mt.texture()->image();
    MPSImageTranspose* transpose = [[MPSImageTranspose alloc]
        initWithDevice:[MPSCNNContext sharedInstance].device];
    [transpose encodeToCommandBuffer:commandBuffer.buffer
                         sourceImage:X
                    destinationImage:Y];
    auto output = makeTensor(std::move(mt), input.options());
    return output;
  } else {
    id<MTLBuffer> sizeBuf1 = makeMTLBuffer<ushort>(
        std::vector<ushort>{input.sizes().begin(), input.sizes().end()});
    id<MTLBuffer> sizeBuf2 = makeMTLBuffer<ushort>(
        std::vector<ushort>{outputSizes.begin(), outputSizes.end()});
<<<<<<< HEAD
    id<MTLBuffer> indexBuf = makeMTLBuffer(std::vector<ushort>(input.dim(), 1));
    MetalTensorImplStorage mt{outputSizes};
    mt.texture()->allocateTemporaryTextureStorage(outputSizes, commandBuffer);
=======
    MetalTensorImplStorage mt{outputSizes};
    mt.texture()->allocateTemporaryStorage(outputSizes, commandBuffer);
>>>>>>> ea75b1ee
    MPSImage* Y = mt.texture()->image();
    id<MTLComputeCommandEncoder> encoder =
        [commandBuffer.buffer computeCommandEncoder];
    id<MTLComputePipelineState> state =
        [[MPSCNNContext sharedInstance] specializedPipelineState:@"transpose"
                                                       Constants:@[
                                                         @(dim0),
                                                         @(dim1),
                                                         @(input.dim()),
                                                         @(X.numberOfImages),
                                                         @(X.featureChannels),
                                                         @(Y.numberOfImages),
                                                         @(Y.featureChannels),
                                                       ]];

    [encoder setComputePipelineState:state];
    [encoder setTexture:[X texture] atIndex:0];
    [encoder setTexture:[Y texture] atIndex:1];
    [encoder setBuffer:sizeBuf1 offset:0 atIndex:0];
    [encoder setBuffer:sizeBuf2 offset:0 atIndex:1];
<<<<<<< HEAD
    [encoder setBuffer:indexBuf offset:0 atIndex:2];
=======
>>>>>>> ea75b1ee

    const auto& launchParams =
        mpscnn::spatialPointwiseKernelLaunchParams(state, Y);
    [encoder dispatchThreadgroups:launchParams.threadgroupsPerGrid
            threadsPerThreadgroup:launchParams.threadsPerThreadgroup];
    [encoder endEncoding];
    [X markRead];
    [Y markRead];

    auto output = makeTensor(std::move(mt), input.options());
    return output;
  }
}

Tensor t(const Tensor& input) {
  TORCH_CHECK(input.is_metal());
  TORCH_CHECK(input.dim() == 2);
  return metal::transpose(input, 0, input.dim() < 2 ? 0 : 1);
}

TORCH_LIBRARY_IMPL(aten, Metal, m) {
  m.impl("t", TORCH_FN(t));
  m.impl("transpose.int", TORCH_FN(transpose));
};

}
}
}<|MERGE_RESOLUTION|>--- conflicted
+++ resolved
@@ -17,11 +17,8 @@
 Tensor transpose(const Tensor& input, int64_t dim0, int64_t dim1) {
   TORCH_CHECK(input.is_metal());
   auto ndims = input.dim();
-<<<<<<< HEAD
-=======
   // Support maximum eight channels on mobile
   TORCH_CHECK(ndims <= 8);
->>>>>>> ea75b1ee
   dim0 = maybe_wrap_dim(dim0, ndims);
   dim1 = maybe_wrap_dim(dim1, ndims);
   if (dim0 == dim1) {
@@ -33,11 +30,7 @@
   MetalCommandBuffer* commandBuffer = getCommandBufferFromTensor(input);
   if (input.dim() == 2) {
     MetalTensorImplStorage mt{outputSizes};
-<<<<<<< HEAD
-    mt.texture()->allocateTemporaryTextureStorage(outputSizes, commandBuffer);
-=======
     mt.texture()->allocateTemporaryStorage(outputSizes, commandBuffer);
->>>>>>> ea75b1ee
     MPSImage* Y = mt.texture()->image();
     MPSImageTranspose* transpose = [[MPSImageTranspose alloc]
         initWithDevice:[MPSCNNContext sharedInstance].device];
@@ -51,14 +44,8 @@
         std::vector<ushort>{input.sizes().begin(), input.sizes().end()});
     id<MTLBuffer> sizeBuf2 = makeMTLBuffer<ushort>(
         std::vector<ushort>{outputSizes.begin(), outputSizes.end()});
-<<<<<<< HEAD
-    id<MTLBuffer> indexBuf = makeMTLBuffer(std::vector<ushort>(input.dim(), 1));
-    MetalTensorImplStorage mt{outputSizes};
-    mt.texture()->allocateTemporaryTextureStorage(outputSizes, commandBuffer);
-=======
     MetalTensorImplStorage mt{outputSizes};
     mt.texture()->allocateTemporaryStorage(outputSizes, commandBuffer);
->>>>>>> ea75b1ee
     MPSImage* Y = mt.texture()->image();
     id<MTLComputeCommandEncoder> encoder =
         [commandBuffer.buffer computeCommandEncoder];
@@ -79,10 +66,6 @@
     [encoder setTexture:[Y texture] atIndex:1];
     [encoder setBuffer:sizeBuf1 offset:0 atIndex:0];
     [encoder setBuffer:sizeBuf2 offset:0 atIndex:1];
-<<<<<<< HEAD
-    [encoder setBuffer:indexBuf offset:0 atIndex:2];
-=======
->>>>>>> ea75b1ee
 
     const auto& launchParams =
         mpscnn::spatialPointwiseKernelLaunchParams(state, Y);
