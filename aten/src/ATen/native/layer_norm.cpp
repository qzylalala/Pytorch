--- conflicted
+++ resolved
@@ -54,15 +54,10 @@
     IntArrayRef normalized_shape, const c10::optional<Tensor>& weight_opt /* optional */, const c10::optional<Tensor>& bias_opt /* optional */,
     double eps) {
   // See [Note: hacky wrapper removal for optional tensor]
-<<<<<<< HEAD
-  const Tensor& weight = c10::value_or_else(weight_opt, [] {return Tensor();});
-  const Tensor& bias = c10::value_or_else(bias_opt, [] {return Tensor();});
-=======
   c10::MaybeOwned<Tensor> weight_maybe_owned = at::borrow_from_optional_tensor(weight_opt);
   const Tensor& weight = *weight_maybe_owned;
   c10::MaybeOwned<Tensor> bias_maybe_owned = at::borrow_from_optional_tensor(bias_opt);
   const Tensor& bias = *bias_maybe_owned;
->>>>>>> 98fcdb80
 
 
   auto inputs = _prepare_layer_norm_inputs(input, normalized_shape, weight, bias);
@@ -94,12 +89,8 @@
     const Tensor& rstd, const c10::optional<Tensor>& weight_opt /* optional */, const c10::optional<Tensor>& bias_opt /* optional */,
     std::array<bool, 3> grad_input_mask) {
   // See [Note: hacky wrapper removal for optional tensor]
-<<<<<<< HEAD
-  const Tensor& weight = c10::value_or_else(weight_opt, [] {return Tensor();});
-=======
-  c10::MaybeOwned<Tensor> weight_maybe_owned = at::borrow_from_optional_tensor(weight_opt);
-  const Tensor& weight = *weight_maybe_owned;
->>>>>>> 98fcdb80
+  c10::MaybeOwned<Tensor> weight_maybe_owned = at::borrow_from_optional_tensor(weight_opt);
+  const Tensor& weight = *weight_maybe_owned;
   const Tensor& bias = c10::value_or_else(bias_opt, [] {return Tensor();});
 
 
@@ -167,12 +158,8 @@
     double eps,
     bool /* cudnn_enable, deprecated */) {
   // See [Note: hacky wrapper removal for optional tensor]
-<<<<<<< HEAD
-  const Tensor& weight = c10::value_or_else(weight_opt, [] {return Tensor();});
-=======
-  c10::MaybeOwned<Tensor> weight_maybe_owned = at::borrow_from_optional_tensor(weight_opt);
-  const Tensor& weight = *weight_maybe_owned;
->>>>>>> 98fcdb80
+  c10::MaybeOwned<Tensor> weight_maybe_owned = at::borrow_from_optional_tensor(weight_opt);
+  const Tensor& weight = *weight_maybe_owned;
   const Tensor& bias = c10::value_or_else(bias_opt, [] {return Tensor();});
 
 
@@ -190,12 +177,8 @@
     IntArrayRef normalized_shape, const c10::optional<Tensor>& weight_opt, const c10::optional<Tensor>& bias_opt,
     double eps) {
   // See [Note: hacky wrapper removal for optional tensor]
-<<<<<<< HEAD
-  const Tensor& weight = c10::value_or_else(weight_opt, [] {return Tensor();});
-=======
-  c10::MaybeOwned<Tensor> weight_maybe_owned = at::borrow_from_optional_tensor(weight_opt);
-  const Tensor& weight = *weight_maybe_owned;
->>>>>>> 98fcdb80
+  c10::MaybeOwned<Tensor> weight_maybe_owned = at::borrow_from_optional_tensor(weight_opt);
+  const Tensor& weight = *weight_maybe_owned;
   const Tensor& bias = c10::value_or_else(bias_opt, [] {return Tensor();});
 
   auto inputs = _prepare_layer_norm_inputs(input, normalized_shape, weight, bias);
