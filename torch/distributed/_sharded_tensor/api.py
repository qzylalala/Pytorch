--- conflicted
+++ resolved
@@ -26,18 +26,14 @@
     get_chunked_dim_size,
 )
 from torch.types import Number
-<<<<<<< HEAD
 from .metadata import TensorProperties, ShardedTensorMetadata
-from .ops import sharded_embedding, sharded_linear, uniform_
+from .ops import kaiming_uniform_, normal_, sharded_embedding, sharded_linear, uniform_
 from .shard import Shard
 from .utils import (
     _CURRENT_PROCESS_GROUP,
     _parse_and_validate_remote_device,
     _validate_output_tensor_for_gather
 )
-=======
-from .ops import kaiming_uniform_, normal_, sharded_embedding, sharded_linear, uniform_
->>>>>>> 270bf56e
 
 # Tracking for sharded tensor objects.
 _sharded_tensor_lock = threading.Lock()
