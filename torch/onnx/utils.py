
r"""
The torch.onnx module contains functions to export models into the ONNX
IR format.  These models can be loaded with the ONNX library and then
converted to models which run on other deep learning frameworks.
"""

import torch
import torch.jit
import torch.autograd
import torch.serialization
import re
import collections
import contextlib
import copy
import numbers
import warnings
from torch._six import string_classes
from torch.jit import _unique_state_dict
from torch.onnx import ONNX_ARCHIVE_MODEL_PROTO_NAME, ExportTypes, OperatorExportTypes, TrainingMode, CheckerError
from torch._C import ListType, OptionalType, _propagate_and_assign_input_shapes, _check_onnx_proto
from typing import List, Tuple, Union


# the flag to tell the user whether it's in the middle of ONNX export or not
__IN_ONNX_EXPORT = False


def is_in_onnx_export():
    global __IN_ONNX_EXPORT
    return __IN_ONNX_EXPORT

# Skip check due to cannot import IValue from torch._C
_params_dict = {}  # type: ignore[var-annotated]

@contextlib.contextmanager
def select_model_mode_for_export(model, mode):
    if not isinstance(model, torch.jit.ScriptFunction):
        is_originally_training = model.training

        if mode is None:
            mode = TrainingMode.EVAL
            # if the model is in training mode but the user did not specify
            # to export the model in training mode, export the model in inference
            # mode (default) and warn them
            if is_originally_training:
                warnings.warn("You are exporting the model to ONNX while in training mode with "
                              "'train' parameter not specified. The model will default to inference mode export. "
                              "If you wish to export a training amenable ONNX model, specify training=TrainingMode.TRAINING or "
                              "training=TrainingMode.PRESERVE (to preserve the original model state) in torch.onnx.export().")

        # if mode == TrainingMode.EVAL or (mode == TrainingMode.PRESERVE and not is_originally_training) => is_training = False
        is_export_training = False
        # ONNX opset 12 has better support for training amenable models, with updated
        # versions of the dropout and batch_norm operators
        if mode == TrainingMode.TRAINING or (mode == TrainingMode.PRESERVE and is_originally_training):
            from torch.onnx.symbolic_helper import _export_onnx_opset_version
            if _export_onnx_opset_version < 12:
                warnings.warn("You are exporting the model in training mode with onnx opset version {}. "
                              "Opset versions lower than opset 12 will not be able to export nodes such as "
                              "Dropout and BatchNorm correctly.".format(_export_onnx_opset_version))
            is_export_training = True

        from torch.onnx.symbolic_helper import _set_training_mode
        _set_training_mode(is_export_training)
        model.train(is_export_training)
    try:
        yield
    finally:
        if not isinstance(model, torch.jit.ScriptFunction):
            model.train(is_originally_training)

@contextlib.contextmanager
def disable_apex_o2_state_dict_hook(model):
    # Apex O2 hook state_dict to return fp16 weights as fp32.
    # Exporter cannot identify them as same tensors.
    # Since this hook is only used by optimizer, it is safe to
    # remove this hook while exporting.
    if not isinstance(model, torch.jit.ScriptFunction):
        tmp_map = {}  # type: ignore[var-annotated]
        for module in model.modules():
            for k, v in module._state_dict_hooks.items():
                if type(v).__name__ == 'O2StateDictHook':
                    if module not in tmp_map:
                        tmp_map[module] = {}
                    tmp_map[module][k] = v
            if module in tmp_map:
                for k in tmp_map[module].keys():
                    module._state_dict_hooks.pop(k)
    try:
        yield
    finally:
        if not isinstance(model, torch.jit.ScriptFunction):
            for module, m_map in tmp_map.items():
                for k, v in m_map.items():
                    module._state_dict_hooks[k] = v

@contextlib.contextmanager
def exporter_context(model, mode):
    with select_model_mode_for_export(model, mode) as mode_ctx, \
            disable_apex_o2_state_dict_hook(model) as apex_ctx:
        yield (mode_ctx, apex_ctx)

def export(model, args, f, export_params=True, verbose=False, training=None,
           input_names=None, output_names=None, operator_export_type=None,
           opset_version=None, _retain_param_name=None, do_constant_folding=True,
           example_outputs=None, strip_doc_string=None, dynamic_axes=None,
           keep_initializers_as_inputs=None, custom_opsets=None,
           enable_onnx_checker=None, use_external_data_format=None,
           export_modules_as_functions=False):
    if operator_export_type is None:
        if torch.onnx.PYTORCH_ONNX_CAFFE2_BUNDLE:
            operator_export_type = OperatorExportTypes.ONNX_ATEN_FALLBACK
        else:
            operator_export_type = OperatorExportTypes.ONNX

    if enable_onnx_checker is not None:
        warnings.warn("'enable_onnx_checker' is deprecated and ignored. It will be removed in "
                      "the next PyTorch release. To proceed despite ONNX checker failures, "
                      "catch torch.onnx.CheckerError.")
    if _retain_param_name is not None:
        warnings.warn("'_retain_param_name' is deprecated and ignored. "
                      "It will be removed in the next PyTorch release.")
    if strip_doc_string is not None:
        warnings.warn("`strip_doc_string' is deprecated and ignored. Will be removed in "
                      "next PyTorch release. It's combined with `verbose' argument now. ")
    if example_outputs is not None:
        warnings.warn("`example_outputs' is deprecated and ignored. Will be removed in "
                      "next PyTorch release.")
    if use_external_data_format is not None:
        warnings.warn("`use_external_data_format' is deprecated and ignored. Will be removed in next "
                      "PyTorch release. The code will work as it is False if models are not larger than 2GB, "
                      "Otherwise set to False because of size limits imposed by Protocol Buffers.")

    _export(model, args, f, export_params, verbose, training, input_names, output_names,
            operator_export_type=operator_export_type, opset_version=opset_version,
            do_constant_folding=do_constant_folding, example_outputs=example_outputs,
            dynamic_axes=dynamic_axes, keep_initializers_as_inputs=keep_initializers_as_inputs,
            custom_opsets=custom_opsets, use_external_data_format=use_external_data_format,
            export_modules_as_functions=export_modules_as_functions)


def _is_constant_tensor_list(node):
    if node.kind() != "prim::Constant":
        return False
    output_type = node.output().type()
    if output_type.isSubtypeOf(ListType.ofTensors()):
        return True
    if output_type.isSubtypeOf(ListType(OptionalType.ofTensor())):
        return True

# ONNX can't handle constants that are lists of tensors, which can
# get generated in constant prop. So we split them back into prim::ListConstructs
def _split_tensor_list_constants(g, block):
    for node in block.nodes():
        for subblock in node.blocks():
            _split_tensor_list_constants(g, subblock)
        if _is_constant_tensor_list(node):
            inputs = []
            for val in node.output().toIValue():
                input = g.insertConstant(val)
                input.node().moveBefore(node)
                input.node().copyMetadata(node)
                inputs.append(input)

            lc = (g.create("prim::ListConstruct", inputs)
                  .insertBefore(node)
                  .output()
                  .setType(ListType.ofTensors()))
            lc.node().copyMetadata(node)
            node.output().replaceAllUsesWith(lc)


def _optimize_graph(graph, operator_export_type, _disable_torch_constant_prop=False, fixed_batch_size=False,
                    params_dict=None, dynamic_axes=None, input_names=None, module=None):
    # Inline everything
    torch._C._jit_pass_inline(graph)

    # Remove fork/wait nodes
    torch._C._jit_pass_inline_fork_wait(graph)
    torch._C._jit_pass_lint(graph)
    torch._C._jit_pass_lower_all_tuples(graph)

    # we record now record some ops like ones/zeros
    # into a trace where we previously recorded constants
    # use constant prop to maintain our current level of onnx support
    # without implementing symbolics for all of them
    if _disable_torch_constant_prop is False:
        torch._C._jit_pass_constant_propagation(graph)

    _split_tensor_list_constants(graph, graph)
    # run dce to eliminate dead parts of the graph that might have been
    # left behind by things like symbolic_override
    torch._C._jit_pass_dce(graph)
    torch._C._jit_pass_lint(graph)

    torch._C._jit_pass_canonicalize_graph_fuser_ops(graph)
    torch._C._jit_pass_lint(graph)
    torch._C._jit_pass_peephole(graph, True)
    torch._C._jit_pass_fuse_addmm(graph)
    torch._C._jit_pass_lint(graph)
    from torch.onnx.symbolic_helper import _onnx_shape_inference, _export_onnx_opset_version

    torch._C._jit_pass_peephole(graph, True)
    torch._C._jit_pass_lower_all_tuples(graph)
    # in _jit_pass_onnx, symbolic functions are called for each node for conversion.
    # However, there are nodes that cannot be converted without additional context.
    # For example, the number of outputs from split (and whether it is static or dynamic) is unknown
    # until the point where it is unpacked by listUnpack node.
    # This pass does a preprocess, and prepares the nodes such that enough context can be received
    # by the symbolic function.
    torch._C._jit_pass_onnx_remove_inplace_ops_for_onnx(graph, module)
    torch._C._jit_pass_onnx_preprocess(graph)

    # onnx does not support tuples, so try to remove them
    torch._C._jit_pass_lint(graph)

    # onnx only supports tensors, but 1 / 2 = 0.5 and tensor(1) / tensor(2) = 0
    torch._C._jit_pass_prepare_division_for_onnx(graph)

    torch._C._jit_pass_onnx_remove_print(graph)
    torch._C._jit_pass_onnx_preprocess_caffe2(graph)

    if operator_export_type == OperatorExportTypes.ONNX_ATEN_FALLBACK:
        torch.onnx.symbolic_helper._quantized_ops.clear()
        # Unpack quantized weights for conv and linear ops and insert into graph.
        torch._C._jit_pass_onnx_unpack_quantized_weights(graph, params_dict)
        # Insert permutes before and after each conv op to ensure correct order.
        torch._C._jit_pass_onnx_quantization_insert_permutes(graph, params_dict)

        # Find consecutive permutes that are no-ops and remove them.
        torch._C._jit_pass_custom_pattern_based_rewrite_graph("""
        graph(%Pi):
            %Pq = quantized::nhwc2nchw(%Pi)
            %Pr = quantized::nchw2nhwc(%Pq)
            return (%Pr)""", """
        graph(%Ri):
            return (%Ri)""", graph)

    # onnx only supports tensors, so we turn all out number types into tensors
    torch._C._jit_pass_erase_number_types(graph)

    if _onnx_shape_inference:
        input_names = [] if input_names is None else input_names
        dynamic_axes = {} if dynamic_axes is None else dynamic_axes
        torch._C._jit_pass_onnx_set_dynamic_input_shape(graph, dynamic_axes, input_names)
    torch._C._jit_pass_onnx_lint(graph)
    graph = torch._C._jit_pass_onnx(graph, operator_export_type)
    torch._C._jit_pass_onnx_lint(graph)
    torch._C._jit_pass_lint(graph)

    torch._C._jit_pass_onnx_scalar_type_analysis(graph, True, _export_onnx_opset_version)
    torch._C._jit_pass_lint(graph)

    torch._C._jit_pass_onnx_peephole(graph, _export_onnx_opset_version, fixed_batch_size)
    torch._C._jit_pass_lint(graph)

    # graph is not a valid jit graph anymore because types have been replaced
    # (e.g. int with Tensor), so it now contains operators that don't actually
    # exist. We can't run normal dead code elimination because it'd fail trying
    # to look up if an operator has side effects, but we can run a dead code
    # elimination variant that doesn't need to look up if an op has side effects.
    torch._C._jit_pass_dce_allow_deleting_nodes_with_side_effects(graph)
    torch._C._jit_pass_lint(graph)
    graph = torch._C._jit_pass_canonicalize(graph)
    torch._C._jit_pass_lint(graph)
    if _onnx_shape_inference:
        torch._C._jit_pass_onnx_graph_shape_type_inference(graph, params_dict, _export_onnx_opset_version)
    return graph


# We accept dictionaries and strings as ONNX inputs,
# but they should be only for configuration use.
# we detect here if these inputs are modified, and if so
# we warn the user that the changes won't take effect in the
# traced ONNX graph
def warn_on_static_input_change(input_states):
    for input, traced_input in zip(input_states[0], input_states[1]):
        if isinstance(input, dict):
            if list(input.keys()) != list(traced_input.keys()):
                warning = "We detected that you are modifying a dictionary that is an input to your " \
                          "model. " \
                          "Note that dictionaries are allowed as inputs in ONNX but they should be " \
                          "handled with care. " \
                          "Usages of dictionaries is not recommended, and should not be used except " \
                          "for configuration use. " \
                          "Also note that the order and values of the keys must remain the same. "
                warnings.warn(warning)
        elif isinstance(input, str):
            if input != traced_input:
                warning = "The model seems to have string inputs/outputs. " \
                          "Note that strings will not appear as inputs/outputs of the ONNX graph. "
                warnings.warn(warning)


def _resolve_args_by_export_type(arg_name, arg_value, operator_export_type):
    # This helper method resolves the arguments that are ignored when export_type != operator_export_type.ONNX
    if operator_export_type is not operator_export_type.ONNX:
        if arg_value is True:
            warnings.warn("`{}' can be set to True only when 'operator_export_type' is "
                          "`ONNX`. Since 'operator_export_type' is not set to 'ONNX', "
                          "`{}` argument will be ignored.".format(arg_name, arg_name))
        arg_value = False
    return arg_value


def _decide_keep_init_as_input(keep_initializers_as_inputs, operator_export_type,
                               opset_version):
    # This method encapsulates the logic to decide whether the initializers in the graph
    # should be listed as ONNX graph inputs (i.e., whether to choose ONNX IR v3 or v4).
    # If keep_initializers_as_inputs is not specified (None), then we decide whether to keep
    # intializers as graph inputs (val_keep_init_as_ip) based on export type. If export type
    # is ONNX, then do not keep initializers as input (val_keep_init_as_ip=False). For all other
    # export types keep initializers as input (val_keep_init_as_ip=True).
    # If keep_initializers_as_inputs is specified, then respect it. Unless opset version <= 8,
    # in which case it must be ignored because for opset version <= 8, all initializers MUST be
    # part of graph input (only ONNX IR v3 is allowed), i.e. val_keep_init_as_ip=True.

    # Special handling is needed for opset version 8 or lower, because irrespective
    # of user input for keep_initializers_as_inputs, the graph must follow ONNX IR v3
    # semantics, i.e. all intializers must be listed as ONNX graph input.
    if opset_version < 9:
        if keep_initializers_as_inputs is False:
            warnings.warn("Setting 'keep_initializers_as_inputs=False' for opset version"
                          "8 or lower would lead to an invalid ONNX graph. Therefore, "
                          "'keep_initializers_as_inputs=False' is ignored during export."
                          "Exported model will have initialiers as graph inputs (compliant "
                          " to ONNX IR v3).")
        return True  # i.e. True == initializers are part of graph input (ONNX IR v3)
    val_keep_init_as_ip = True if keep_initializers_as_inputs is None else keep_initializers_as_inputs
    if keep_initializers_as_inputs is None and operator_export_type is OperatorExportTypes.ONNX:
        val_keep_init_as_ip = False
    return val_keep_init_as_ip


def _decide_add_node_names(add_node_names, operator_export_type):
    return _resolve_args_by_export_type("add_node_names", add_node_names, operator_export_type)


def _decide_constant_folding(do_constant_folding, operator_export_type, training):
    do_constant_folding = _resolve_args_by_export_type("do_constant_folding", do_constant_folding, operator_export_type)
    if do_constant_folding and (training is not None and training is not TrainingMode.EVAL):
        warnings.warn("It is recommended that constant folding be turned off ('do_constant_folding=False') "
                      "when exporting the model in training-amenable mode, i.e. with 'training=TrainingMode.TRAIN' "
                      "or 'training=TrainingMode.PRESERVE' (when model is in training mode). Otherwise, some "
                      "learnable model parameters may not translate correctly in the exported ONNX model "
                      "because constant folding mutates model parameters. Please consider "
                      "turning off constant folding or setting the training=TrainingMode.EVAL.")
    return do_constant_folding


def _decide_external_data_format(use_external_data_format, operator_export_type, f):
    val_use_external_data_format = _resolve_args_by_export_type("use_external_data_format",
                                                                use_external_data_format,
                                                                operator_export_type)
    # f can be a non-string in regular-sized model export case, but for large model export, f must be a non-empty
    # string specifying the location of the model. For large model cases, if f is not a non-empty string,
    # then this method returns an empty string, which is an error condition for the large model export code
    # path later (but not for regular model export code path).
    if (val_use_external_data_format is None or val_use_external_data_format is True) and isinstance(f, str):
        model_file_location = f
    else:
        model_file_location = str()
    return val_use_external_data_format, model_file_location

def _decide_input_format(model, args):
    import inspect
    try:
        sig = inspect.signature(model.forward)
        ordered_list_keys = list(sig.parameters.keys())
        if isinstance(args[-1], dict):
            args_dict = args[-1]
            args = list(args)[:-1]
            n_nonkeyword = len(args)
            for optional_arg in ordered_list_keys[n_nonkeyword:]:
                if optional_arg in args_dict:
                    args.append(args_dict[optional_arg])
                # Check if this arg has a default value
                else:
                    param = sig.parameters[optional_arg]
                    if param.default is param.empty:
                        args.append(None)
                    else:
                        args.append(param.default)
            args = tuple(args)
        return args
    # Cases of models without forward functions and dict inputs
    except (AttributeError, ValueError):
        warnings.warn("Model has no forward function")
        return args
    # Cases of models with no input args
    except IndexError:
        warnings.warn("No input args")
        return args
    except Exception as e:
        warnings.warn("Skipping _decide_input_format\n {}".format(e.args[0]))
        return args

def _trace(func, args, operator_export_type, return_outs=False):
    # Special case for common case of passing a single Tensor
    if isinstance(args, torch.Tensor):
        args = (args, )

    trace_graph, torch_out, inputs_states = \
        torch.jit._get_trace_graph(func, args, strict=False, _force_outplace=False, _return_inputs_states=True)
    warn_on_static_input_change(inputs_states)

    trace_graph = _optimize_graph(trace_graph, operator_export_type, params_dict={})
    if return_outs:
        return trace_graph, torch_out
    return trace_graph


def _trace_and_get_graph_from_model(model, args):

    # A basic sanity check: make sure the state_dict keys are the same
    # before and after running the model.  Fail fast!
    orig_state_dict_keys = _unique_state_dict(model).keys()

    trace_graph, torch_out, inputs_states = \
        torch.jit._get_trace_graph(model, args, strict=False, _force_outplace=False, _return_inputs_states=True)
    warn_on_static_input_change(inputs_states)

    if orig_state_dict_keys != _unique_state_dict(model).keys():
        raise RuntimeError("state_dict changed after running the tracer; "
                           "something weird is happening in your model!")

    return trace_graph, torch_out


def _get_param_count_list(method_graph, args_params):
    param_count_list = []
    for input_, arg_params_ in zip(method_graph.inputs(), args_params):
        if "PackedParams" in str(input_.type()):
            in_vars, _ = torch.jit._flatten(arg_params_)
            param_count_list.append(len(in_vars))
        else:
            param_count_list.append(1)
    return param_count_list


def _create_jit_graph(model, args):
    torch_out = None
    params: Union[List, Tuple]
    if isinstance(model, torch.jit.ScriptModule):
        try:
            graph = model.forward.graph
            torch._C._jit_pass_onnx_function_substitution(graph)
            freezed_m = torch._C._freeze_module(model._c, preserveParameters=True)
            module, params = torch._C._jit_onnx_list_model_parameters(freezed_m)
            method_graph = module._get_method("forward").graph
            args_params = tuple(args) + tuple(params)
            param_count_list = _get_param_count_list(method_graph, args_params)
            in_vars, _ = torch.jit._flatten(args_params)
            graph = _propagate_and_assign_input_shapes(
                method_graph, tuple(in_vars), param_count_list, False, False)
        except AttributeError as e:
            raise RuntimeError("'forward' method must be a script method") from e
        return graph, params, torch_out, module
    elif isinstance(model, torch.jit.ScriptFunction):
        params = ()
        in_vars, in_desc = torch.jit._flatten(tuple(args))
        graph = model.graph
        torch._C._jit_pass_onnx_function_substitution(graph)
        param_count_list = _get_param_count_list(graph, args)
        graph = _propagate_and_assign_input_shapes(
            graph, tuple(in_vars), param_count_list, False, False)
        return graph, params, torch_out, None
    else:
        graph, torch_out = _trace_and_get_graph_from_model(model, args)
        torch._C._jit_pass_onnx_lint(graph)
        state_dict = _unique_state_dict(model)
        params = list(state_dict.values())
        graph_inputs = list(graph.inputs())
        user_input_num = len(graph_inputs) - len(state_dict)
        param_names = list(state_dict.keys())
        for i, inp in enumerate(graph_inputs):
            if i >= user_input_num:
                inp.setDebugName(param_names[i - user_input_num])
        torch._C._jit_pass_onnx_function_substitution(graph)
        return graph, params, torch_out, None


def _get_named_param_dict(graph, params):
    input_and_param_names = [val.debugName() for val in graph.inputs()]
    param_names = input_and_param_names[len(input_and_param_names) - len(params):]
    _params_dict = dict(zip(param_names, params))
    return _params_dict

def _get_example_outputs(model, args):
    input_args = copy.deepcopy(args)
    input_kwargs = {}
    if input_args and isinstance(input_args[-1], dict):
        input_kwargs = input_args[-1]
        input_args = input_args[:-1]

    example_outputs = model(*input_args, **input_kwargs)
    if isinstance(example_outputs, (torch.Tensor, int, float, bool)):
        example_outputs = (example_outputs,)

    if isinstance(example_outputs, list):
        example_outputs = [example_outputs]
    return example_outputs

def _model_to_graph(model, args, verbose=False,
                    input_names=None, output_names=None,
                    operator_export_type=OperatorExportTypes.ONNX,
                    example_outputs=None, do_constant_folding=True,
                    _disable_torch_constant_prop=False, fixed_batch_size=False,
                    training=None, dynamic_axes=None):
    r"""Converts model into an ONNX graph.

    Returns:
      graph (torch._C.Graph): A TorchScript IR Graph with ONNX nodes.
      params_dict (Dict[str, torch.Tensor]): Dict from input param name to param value.
      torch_out (Union[NoneType, torch.Tensor, Tuple[torch.Tensor], List[torch.Tensor]]):
        The output tensors resulting from the trace of ``model``.
        If ``model`` is a :class:`torch.jit.ScriptModule` or :class:`torch.jit.ScriptFunction`,
        this will be None, since we are not doing any tracing.
    """
    # TODO: can we simplify this to always return a tuple of Tensor or None?
    from torch.onnx.symbolic_helper import _export_onnx_opset_version
    # Special case for common case of passing a single Tensor
    if isinstance(args, (torch.Tensor, int, float, bool)):
        args = (args, )

    graph, params, torch_out, module = _create_jit_graph(model, args)

    params_dict = _get_named_param_dict(graph, params)

    graph = _optimize_graph(graph, operator_export_type,
                            _disable_torch_constant_prop=_disable_torch_constant_prop,
                            fixed_batch_size=fixed_batch_size, params_dict=params_dict,
                            dynamic_axes=dynamic_axes, input_names=input_names,
                            module=module)
    from torch.onnx.symbolic_helper import _onnx_shape_inference
    if isinstance(model, torch.jit.ScriptModule) or isinstance(model, torch.jit.ScriptFunction):
        if example_outputs is None:
            example_outputs = _get_example_outputs(model, args)
        else:
            # example_outpus specified
            if isinstance(example_outputs, (torch.Tensor, int, float, bool)):
                example_outputs = (example_outputs,)

            if isinstance(example_outputs, list):
                example_outputs = [example_outputs]

        out_vars, desc = torch.jit._flatten(tuple(example_outputs))
        torch._C._jit_pass_onnx_assign_output_shape(graph, out_vars, desc, _onnx_shape_inference)
    else:
        flatten_args, _ = torch._C._jit_flatten(args)
        # make sure that the param dict and the graph match each other
        assert len(params) + len(flatten_args) == sum(1 for _ in graph.inputs())

    # NB: ONNX requires complete information about output types, which might be
    # erased by some optimizations, so we need to set it explicitly again.
    if torch_out is not None:
        if not (isinstance(torch_out, list) or isinstance(torch_out, tuple)):
            output_wrapped = [torch_out]
        else:
            output_wrapped = torch_out  # type: ignore[assignment]

        output_tensors, out_desc = torch._C._jit_flatten(tuple(output_wrapped))
        torch._C._jit_pass_onnx_assign_output_shape(graph, output_tensors, out_desc, _onnx_shape_inference)

    _set_input_and_output_names(graph, input_names, output_names)
    params_dict = _get_named_param_dict(graph, params)

    if training is None or training == TrainingMode.EVAL:
        params_dict = torch._C._jit_pass_onnx_eval_peephole(graph, params_dict)

    if do_constant_folding and _export_onnx_opset_version in torch.onnx.constant_folding_opset_versions:
        params_dict = torch._C._jit_pass_onnx_constant_fold(graph, params_dict,
                                                            _export_onnx_opset_version)
        torch._C._jit_pass_dce_allow_deleting_nodes_with_side_effects(graph)

    if _onnx_shape_inference:
        torch._C._jit_pass_onnx_graph_shape_type_inference(graph, params_dict, _export_onnx_opset_version)

    params_dict = torch._C._jit_pass_onnx_eliminate_unused_items(graph, params_dict)

    # For ONNX opset < 9, constants only have three data types: float16, float, double.
    # In this pass transform constants of other data types to float/double + cast operator.
    if _export_onnx_opset_version < 9:
        torch._C._jit_pass_onnx_cast_all_constant_to_floating(graph)

    if verbose:
        print(graph)

    params_dict = torch._C._jit_pass_filter_non_tensor_arguments(params_dict)
    torch._C._jit_decay_packed_param_input_types(graph)

    return graph, params_dict, torch_out


def export_to_pretty_string(model, args, f, export_params=True, verbose=False, training=None,
                            input_names=None, output_names=None, operator_export_type=OperatorExportTypes.ONNX,
                            export_type=ExportTypes.PROTOBUF_FILE, example_outputs=None,
                            google_printer=False, opset_version=None, _retain_param_name=None,
                            keep_initializers_as_inputs=None, custom_opsets=None, add_node_names=True,
                            do_constant_folding=True, dynamic_axes=None):
    if f is not None:
        warnings.warn("'f' is deprecated and ignored. It will be removed in the next PyTorch release.")
    if _retain_param_name is not None:
        warnings.warn("'_retain_param_name' is deprecated and ignored. "
                      "It will be removed in the next PyTorch release.")
    return _export_to_pretty_string(model, args, f, export_params, verbose, training,
                                    input_names, output_names, operator_export_type,
                                    export_type, example_outputs, google_printer,
                                    opset_version, do_constant_folding=do_constant_folding,
                                    add_node_names=add_node_names,
                                    keep_initializers_as_inputs=keep_initializers_as_inputs,
                                    custom_opsets=custom_opsets, dynamic_axes=dynamic_axes)


def _export_to_pretty_string(model, args, f, export_params=True, verbose=False, training=None,
                             input_names=None, output_names=None, operator_export_type=OperatorExportTypes.ONNX,
                             export_type=ExportTypes.PROTOBUF_FILE, example_outputs=None,
                             google_printer=False, opset_version=None,
                             do_constant_folding=True, keep_initializers_as_inputs=None,
                             fixed_batch_size=False, custom_opsets=None, add_node_names=True,
                             onnx_shape_inference=True, dynamic_axes=None):
    from torch.onnx.symbolic_helper import _default_onnx_opset_version, _set_opset_version
    from torch.onnx.symbolic_helper import _set_operator_export_type
    if opset_version is None:
        opset_version = _default_onnx_opset_version
    if custom_opsets is None:
        custom_opsets = {}
    _set_opset_version(opset_version)
    _set_operator_export_type(operator_export_type)
    from torch.onnx.symbolic_helper import _set_onnx_shape_inference
    _set_onnx_shape_inference(onnx_shape_inference)
    with exporter_context(model, training):
        val_keep_init_as_ip = _decide_keep_init_as_input(keep_initializers_as_inputs,
                                                         operator_export_type,
                                                         opset_version)
        val_add_node_names = _decide_add_node_names(add_node_names, operator_export_type)
        val_do_constant_folding = _decide_constant_folding(do_constant_folding, operator_export_type, training)
        args = _decide_input_format(model, args)
        graph, params_dict, torch_out = _model_to_graph(model, args, verbose, input_names,
                                                        output_names, operator_export_type,
                                                        example_outputs, val_do_constant_folding,
                                                        fixed_batch_size=fixed_batch_size,
                                                        training=training, dynamic_axes=dynamic_axes)

        return graph._pretty_print_onnx(params_dict, opset_version, False,
                                        operator_export_type, google_printer,
                                        val_keep_init_as_ip, custom_opsets, val_add_node_names)

def unconvertible_ops(model, args, training=TrainingMode.EVAL, opset_version=None):
    r"""
    Converts the model with operator_export_type set to
    OperatorExportTypes.ONNX_FALLTHROUGH once in order to get a list of
    all the ops that are not supported/implemented by the exporter.

    Args:
        model: Same as corresponding arg to torch.onnx.export.
        args: Same as corresponding arg to torch.onnx.export.
        training: Same as corresponding arg to torch.onnx.export.
        opset_version: Same as corresponding arg to torch.onnx.export.

    Returns:
        Tuple[torch._C.Graph, List[str]], where the list includes the names
          of the unconvertible ops.
    """
    from torch.onnx.symbolic_helper import _default_onnx_opset_version, _set_opset_version
    opset_version = opset_version or _default_onnx_opset_version
    _set_opset_version(opset_version)
<<<<<<< HEAD
    with select_model_mode_for_export(model, training):
=======
    # operator_export_type is set ro ONNX_FALLTHROUGH by default so that if an op is not supported
    # in ONNX, fall through will occur and export the operator as is, as a custom ONNX op.
    operator_export_type = OperatorExportTypes.ONNX_FALLTHROUGH
    with exporter_context(model, training):
>>>>>>> f75fd460
        args = _decide_input_format(model, args)
        graph, params_dict, torch_out = _model_to_graph(
            model, args,
            # So that if an op connot be converted to ONNX, it will be kept
            # as-is rather than cause a failure.
            operator_export_type=OperatorExportTypes.ONNX_FALLTHROUGH)
    unsupported_ops = list()
    supported_namespaces = ("onnx", "prim")
    for node in graph.nodes():
        if node.kind().split(":")[0] not in supported_namespaces:
            unsupported_ops.append(node.kind())
    return graph, unsupported_ops

def _setup_trace_module_map(model, export_modules_as_functions):
    def __setup_trace_module_map():
        trace_module_map = {_m : torch.typename(_m) for _m in model.modules()}
        torch.jit._trace._trace_module_map = trace_module_map
        return trace_module_map

    if isinstance(export_modules_as_functions, bool) and export_modules_as_functions:
        trace_module_map = __setup_trace_module_map()
        export_modules_as_functions = {v for k, v in trace_module_map.items()}
    elif isinstance(export_modules_as_functions, set) and len(export_modules_as_functions) > 0:
        trace_module_map = __setup_trace_module_map()
        module_typenames = {torch.typename(v) if isinstance(v, (torch.nn.Module, type)) else v
                            for v in export_modules_as_functions}
        export_modules_as_functions = module_typenames
    else:
        export_modules_as_functions = None
    return export_modules_as_functions

def _reset_trace_module_map():
    torch.jit._trace._trace_module_map = None

def _export(model, args, f, export_params=True, verbose=False, training=None,
            input_names=None, output_names=None, operator_export_type=None,
            export_type=ExportTypes.PROTOBUF_FILE, example_outputs=None,
            opset_version=None, do_constant_folding=True,
            dynamic_axes=None, keep_initializers_as_inputs=None,
            fixed_batch_size=False, custom_opsets=None, add_node_names=True,
            use_external_data_format=None, onnx_shape_inference=True,
            export_modules_as_functions=False):

    export_modules_as_functions = _setup_trace_module_map(model, export_modules_as_functions)

    if isinstance(model, torch.nn.DataParallel):
        raise ValueError("torch.nn.DataParallel is not supported by ONNX "
                         "exporter, please use 'attribute' module to "
                         "unwrap model from torch.nn.DataParallel. Try "
                         "torch.onnx.export(model.module, ...)")
    global __IN_ONNX_EXPORT
    assert __IN_ONNX_EXPORT is False
    __IN_ONNX_EXPORT = True
    try:
        from torch.onnx.symbolic_helper import _set_onnx_shape_inference
        _set_onnx_shape_inference(onnx_shape_inference)

        from torch.onnx.symbolic_helper import _default_onnx_opset_version, _set_opset_version
        from torch.onnx.symbolic_helper import _set_operator_export_type
        if opset_version is None:
            opset_version = _default_onnx_opset_version
        if not operator_export_type:
            if torch.onnx.PYTORCH_ONNX_CAFFE2_BUNDLE:
                operator_export_type = OperatorExportTypes.ONNX_ATEN_FALLBACK
            else:
                operator_export_type = OperatorExportTypes.ONNX

        # By default, training=None, (which defaults to TrainingMode.EVAL),
        # which is good because running a model in training mode could result in
        # internal buffers getting updated, dropout getting applied, etc.
        # If you really know what you're doing, you can turn
        # training=TrainingMode.TRAINING or training=TrainingMode.PRESERVE,
        # (to preserve whatever the original training mode was.)
        _set_opset_version(opset_version)
        _set_operator_export_type(operator_export_type)
        with exporter_context(model, training):
            val_keep_init_as_ip = _decide_keep_init_as_input(keep_initializers_as_inputs,
                                                             operator_export_type,
                                                             opset_version)
            val_add_node_names = _decide_add_node_names(add_node_names, operator_export_type)
            val_do_constant_folding = _decide_constant_folding(do_constant_folding, operator_export_type, training)
            val_use_external_data_format, model_file_location = _decide_external_data_format(use_external_data_format,
                                                                                             operator_export_type,
                                                                                             f)
            args = _decide_input_format(model, args)
            if dynamic_axes is None:
                dynamic_axes = {}
            _validate_dynamic_axes(dynamic_axes, model, input_names, output_names)

            graph, params_dict, torch_out = \
                _model_to_graph(model, args, verbose, input_names,
                                output_names, operator_export_type,
                                example_outputs, val_do_constant_folding,
                                fixed_batch_size=fixed_batch_size,
                                training=training,
                                dynamic_axes=dynamic_axes)

            # TODO: Don't allocate a in-memory string for the protobuf
            defer_weight_export = export_type is not ExportTypes.PROTOBUF_FILE
            if custom_opsets is None:
                custom_opsets = {}

            torch._C._jit_pass_dce_allow_deleting_nodes_with_side_effects(graph)
            val_attr_to_name = {}  # type: ignore[var-annotated]
            node_attr_to_name = {}  # type: ignore[var-annotated]
            if export_modules_as_functions is not None:
                # NOTE: cannot call DCE after this pass. DCE will remove function definition nodes.
                val_attr_to_name, node_attr_to_name = torch._C._jit_pass_onnx_function_extraction(
                    graph, export_modules_as_functions, list(params_dict.keys()))
            if export_params:
                proto, export_map, val_use_external_data_format = graph._export_onnx(
                    params_dict, opset_version, dynamic_axes, defer_weight_export,
                    operator_export_type, not verbose, val_keep_init_as_ip, custom_opsets,
                    val_add_node_names, val_use_external_data_format, model_file_location,
                    val_attr_to_name, node_attr_to_name)
            else:
                proto, export_map, val_use_external_data_format = graph._export_onnx(
                    {}, opset_version, dynamic_axes, False, operator_export_type,
                    not verbose, val_keep_init_as_ip, custom_opsets, val_add_node_names,
                    val_use_external_data_format, model_file_location,
                    val_attr_to_name, node_attr_to_name)

            if export_type == ExportTypes.PROTOBUF_FILE:
                assert(len(export_map) == 0)
                with torch.serialization._open_file_like(f, "wb") as opened_file:
                    opened_file.write(proto)
            elif export_type in [ExportTypes.ZIP_ARCHIVE, ExportTypes.COMPRESSED_ZIP_ARCHIVE]:
                import zipfile
                compression = zipfile.ZIP_DEFLATED \
                    if export_type == ExportTypes.COMPRESSED_ZIP_ARCHIVE \
                    else zipfile.ZIP_STORED
                with zipfile.ZipFile(f, "w", compression=compression) as z:
                    z.writestr(ONNX_ARCHIVE_MODEL_PROTO_NAME, proto)
                    for k, v in export_map.items():
                        z.writestr(k, v)
            elif export_type == ExportTypes.DIRECTORY:
                import os
                if os.path.exists(f):
                    assert(os.path.isdir(f))
                else:
                    os.makedirs(f)

                model_proto_file = os.path.join(f, ONNX_ARCHIVE_MODEL_PROTO_NAME)
                with torch.serialization._open_file_like(model_proto_file, "wb") as opened_file:
                    opened_file.write(proto)

                for k, v in export_map.items():
                    weight_proto_file = os.path.join(f, k)
                    with torch.serialization._open_file_like(weight_proto_file, "wb") as opened_file:
                        opened_file.write(v)
            else:
                raise RuntimeError("Unknown export type")

            # The ONNX checker only works for ONNX graph. So if the operator_export_type is not ONNX,
            # we can skip this check.
            # If large model format export is enabled, proto will only contain data location instead of
            # raw data and _check_onnx_proto() will fail because it can only handle the raw ONNX proto
            # string in memory.
            if (operator_export_type is OperatorExportTypes.ONNX) and (not val_use_external_data_format):
                try:
                    _check_onnx_proto(proto)
                except RuntimeError as e:
                    raise CheckerError(e)
    finally:
        assert __IN_ONNX_EXPORT
        __IN_ONNX_EXPORT = False
        _reset_trace_module_map()
    return torch_out


def _set_input_and_output_names(graph, input_names, output_names):
    def set_names(node_list, name_list, descriptor):
        if name_list is None:
            return
        if len(name_list) > len(node_list):
            raise RuntimeError(
                "number of %s names provided (%d) exceeded number of %ss (%d)"
                % (descriptor, len(name_list), descriptor, len(node_list)))

        # Mark if the output node DebugName is set before.
        output_node_set = set()
        for i, (name, node) in enumerate(zip(name_list, node_list)):
            # Duplicated output node, insert onnx::Identity to avoid setting the same DebugName after setDebugName().
            if descriptor == "output":
                if node in output_node_set:
                    identity_node = graph.create("onnx::Identity")
                    identity_node.insertAfter(node.node())
                    identity_node.addInput(node)
                    identity_node.output().setType(node.type())
                    graph.return_node().replaceInput(i, identity_node.output())
                    node = identity_node.output()
                output_node_set.add(node)

            if node.debugName() != name:
                node.setDebugName(name)

    set_names(list(graph.inputs()), input_names, "input")
    set_names(list(graph.outputs()), output_names, "output")

attr_pattern = re.compile("^(.+)_([ifstgz])$")


def _run_symbolic_method(g, op_name, symbolic_fn, args):
    r"""
    This trampoline function gets invoked for every symbolic method
    call from C++.
    """
    try:
        return symbolic_fn(g, *args)
    except TypeError as e:
        # Handle the specific case where we didn't successfully dispatch
        # to symbolic_fn.  Otherwise, the backtrace will have the clues
        # you need.
        e.args = ("{} (occurred when translating {})".format(e.args[0], op_name),)
        raise


def _is_onnx_list(value):
    if not isinstance(value, string_classes) and \
            not isinstance(value, torch.Tensor) and \
            isinstance(value, collections.abc.Iterable):
        return True
    return False


def _add_attribute(node, key, value, aten):
    r""" initializes the right attribute based on type of value """
    m = attr_pattern.match(key)
    if m is None:
        raise IndexError((
            "Invalid attribute specifier '{}' names " +
            " must be suffixed with type, e.g. 'dim_i' or 'dims_i'").format(key))
    name, kind = m.group(1), m.group(2)
    if _is_onnx_list(value):
        kind += "s"
    if aten:
        if isinstance(value, torch.Tensor):
            # Caffe2 proto does not support tensor attribute.
            if value.numel() > 1:
                raise ValueError("Should not pass tensor attribute")
            value = _scalar(value)
            if isinstance(value, float):
                kind = "f"
            else:
                kind = "i"
    return getattr(node, kind + "_")(name, value)


def _scalar(x):
    """Convert a scalar tensor into a Python value."""
    assert x.numel() == 1
    return x[0]


def _newNode(g, opname, outputs, *args, **kwargs):
    if "::" in opname:
        aten = False
        ns_opname = opname
    else:
        aten = kwargs.pop("aten", False)
        ns = "aten" if aten else "onnx"
        ns_opname = ns + "::" + opname
    n = g.create(ns_opname, args, outputs)
    for k, v in sorted(kwargs.items()):
        # TODO: enable inplace in aten exporting mode.
        if k == "inplace":
            continue
        _add_attribute(n, k, v, aten=aten)
    return n


def _graph_op(g, opname, *raw_args, **kwargs):
    r"""
    Create an ONNX operator "opname", taking "args" as inputs and attributes
    "kwargs"; returning the node representing the single output of this operator
    (see the `outputs` keyword argument for multi-return nodes).

    The set of operators and the inputs/attributes they take
    is documented at https://github.com/onnx/onnx/blob/master/docs/Operators.md

    This function is monkey-patched onto Graph.

    Args:
        opname (string): The ONNX operator name, e.g., `Abs` or `Add`.
        args (Node...): The inputs to the operator; usually provided
            as arguments to the `symbolic` definition.
        kwargs: The attributes of the ONNX operator, with keys named
            according to the following convention: `alpha_f` indicates
            the `alpha` attribute with type `f`.  The valid type specifiers are
            `f` (float), `i` (int), `s` (string) or `t` (Tensor).  An attribute
            specified with type float accepts either a single float, or a
            list of floats (e.g., you would say `dims_i` for a `dims` attribute
            that takes a list of integers).
        outputs (int, optional):  The number of outputs this operator returns;
            by default an operator is assumed to return a single output.
            If `outputs` is greater than one, this functions returns a tuple
            of output `Node`, representing each output of the ONNX operator
            in positional.
    """
    outputs = kwargs.pop("outputs", 1)

    # Filter out None attributes, this can be convenient client side because
    # now they can pass through None attributes, and have them not show up
    kwargs = dict((k, v) for k, v in kwargs.items() if v is not None)

    def const_if_tensor(arg):
        if arg is None:
            return arg
        elif isinstance(arg, torch._C.Value):
            return arg
        else:
            return g.op("Constant", value_z=arg)

    args = list(const_if_tensor(arg) for arg in raw_args)
    n = g.insertNode(_newNode(g, opname, outputs, *args, **kwargs))

    from torch.onnx.symbolic_helper import _onnx_shape_inference
    if _onnx_shape_inference:
        from torch.onnx.symbolic_helper import _export_onnx_opset_version as opset_version
        torch._C._jit_pass_onnx_node_shape_type_inference(n, _params_dict, opset_version)

    if outputs == 1:
        return n.output()
    return tuple(o for o in n.outputs())


def _block_op(b, opname, *args, **kwargs):
    if "::" in opname:
        aten = False
        ns_opname = opname
    else:
        aten = kwargs.pop("aten", False)
        ns = "aten" if aten else "onnx"
        ns_opname = ns + "::" + opname
    n = b.addNode(ns_opname, list(args))
    for k, v in sorted(kwargs.items()):
        # TODO: enable inplace in aten exporting mode.
        if k == "inplace":
            continue
        _add_attribute(n, k, v, aten=aten)
    if len(list(n.outputs())) == 1:
        return n.output()
    return tuple(o for o in n.outputs())


def _add_block(node):
    return node.addBlock()


def _add_input_to_block(block):
    return block.addInputToBlock()


def _add_output_to_block(block, value):
    new_output = block.registerOutput(value)
    return new_output


# Note [Export inplace]
# ~~~~~~~~~~~~~~~~~~~~~
# In abstract, it would be better for us to export inplace annotations,
# than to not export them, since it is useful information that can
# help the target of an ONNX export export more efficiently.  However,
# ONNX doesn't currently formalize inplace. Fortunately, it's sound to drop
# inplace annotations, but we are losing information this way.


def _find_symbolic_in_registry(domain, op_name, opset_version, operator_export_type):
    import torch.onnx.symbolic_registry as sym_registry
    if not sym_registry.is_registered_op(op_name, domain, opset_version):
        if operator_export_type == OperatorExportTypes.ONNX_FALLTHROUGH:
            # Use the original node directly
            return None
    return sym_registry.get_registered_op(op_name, domain, opset_version)


def _run_symbolic_function(g, block, n, inputs, env, operator_export_type=OperatorExportTypes.ONNX):
    # NB: Returning None means the node gets cloned as is into
    # the new graph
    try:
        import torch
        from torch.onnx.symbolic_helper import _export_onnx_opset_version as opset_version
        import torch.onnx.symbolic_registry as sym_registry

        sym_registry.register_version("", opset_version)

        # Quantized op symbolics are registered for opset 9 only.
        if operator_export_type == OperatorExportTypes.ONNX_ATEN_FALLBACK and opset_version == 9:
            import torch.onnx.symbolic_caffe2
            torch.onnx.symbolic_caffe2.register_quantized_ops("caffe2", opset_version)

        # See Note [Export inplace]
        # TODO: I think this is not necessary anymore
        if n.kind().endswith("_"):
            ns_op_name = n.kind()[:-1]
        else:
            ns_op_name = n.kind()
        ns, op_name = ns_op_name.split("::")
        if ns == "onnx":
            if op_name == "Placeholder":
                return torch._C._jit_onnx_convert_pattern_from_subblock(block, n, env)
            else:
                # Use the original node directly
                attrs = {k + "_" + n.kindOf(k)[0]: n[k] for k in n.attributeNames()}
                return g.op(op_name, *inputs, **attrs, outputs=n.outputsSize())

        elif ns == "aten":
            is_exportable_aten_op = sym_registry.is_registered_op(op_name, "", opset_version)
            is_onnx_aten_export = operator_export_type == OperatorExportTypes.ONNX_ATEN
            is_aten_fallback_export = operator_export_type == OperatorExportTypes.ONNX_ATEN_FALLBACK
            if is_onnx_aten_export or (not is_exportable_aten_op and is_aten_fallback_export):
                # Direct ATen export requested
                attrs = {k + "_" + n.kindOf(k)[0]: n[k] for k in n.attributeNames()}
                outputs = n.outputsSize()
                attrs["outputs"] = outputs
                return _graph_at(g, op_name, *inputs, aten=True, **attrs)
            else:
                # Export it regularly
                domain = ""
                symbolic_fn = _find_symbolic_in_registry(domain, op_name, opset_version, operator_export_type)
                if symbolic_fn is None:
                    return None
                attrs = {k: n[k] for k in n.attributeNames()}
                return symbolic_fn(g, *inputs, **attrs)

        elif ns == "prim":
            if op_name == "Constant" and not n.mustBeNone():
                if n.kindOf("value") == "t":
                    return g.op("Constant", value_t=n["value"])
                if n.kindOf("value") == "s":
                    return g.op("Constant", value_s=n["value"])
                elif n.output().type().isSubtypeOf(ListType.ofInts()) or n.output().type().isSubtypeOf(ListType.ofFloats()):
                    vals = n.output().toIValue()
                    value = torch.stack([torch.tensor(v) for v in vals]) if len(vals) else []
                    return g.op("Constant", value_t=value)
                elif n.output().type().kind() == "DeviceObjType":
                    return None
                else:
                    raise RuntimeError("Unsupported prim::Constant kind: `{}`. Send a bug report.".format(
                        n.kindOf("value")))
            elif n.mustBeNone() or op_name == "ListConstruct" or op_name == "ListUnpack" or op_name == "Uninitialized":
                # None is not an ONNX operator; keep it as None
                # Let the exporter handle and finally eliminate these ops
                # ListConstruct and ListUnpack will be erased in the ONNX peephole pass
                # Uninitialized will be erased during shape/type inference
                return None
            elif op_name == "device" and n.output().type().kind() == "DeviceObjType":
                return None
            elif op_name == "Loop" or op_name == "If":
                static_if = (op_name == "If" and inputs[0].node().kind() == "onnx::Constant")
                is_sub_block = False
                if static_if:
                    # Fold static if
                    #
                    # The torch IR
                    # graph(%embedding_matrix.1 : Float(10, 15, strides=[15, 1], requires_grad=0, device=cpu),
                    #    %input.1 : Long(6, strides=[1], requires_grad=0, device=cpu), ...
                    # %65 : Bool(requires_grad=0, device=cpu) = prim::Constant[value={0}]()
                    # %21 : Long(device=cpu) = aten::eq(%20, %64)
                    # %22 : Long(device=cpu) = prim::If(%21)
                    #     block0():
                    #     %23 : Long(device=cpu) = aten::is_floating_point(%input.1)
                    #     -> (%23)
                    #     block1():
                    #     -> (%65)
                    # %input.53 : Tensor, %weight : Tensor = prim::If(%22)
                    #     block0():
                    #     -> (%embedding_matrix.1, %input.1)
                    #     block1():
                    #     -> (%input.1, %embedding_matrix.1)
                    # %26 : int[] = aten::size(%input.53)
                    #
                    # The converted ONNX graph
                    # %10 : Bool(device=cpu) = onnx::Constant[value={0}]()
                    # %14 : Bool(device=cpu) = onnx::Equal(%13, %8)
                    # %15 : Bool(requires_grad=0, device=cpu) = onnx::Constant[value={0}]()
                    # %16 : Long(1, strides=[1], device=cpu) = onnx::Shape(%input.1)
                    input_flag = inputs[0].node()['value'].tolist()
                    const_value = all(input_flag) if isinstance(input_flag, list) else bool(input_flag)
                    block_idx = 0 if const_value else 1
                    current_b = list(n.blocks())[block_idx]
                    is_sub_block = True
                    env = torch._C._jit_pass_onnx_block(current_b, block, operator_export_type, env,
                                                        is_sub_block)
                    if_output_list = list(n.outputs())
                    current_b_list = list(current_b.outputs())

                    final_b_list = []
                    for idx in range(len(if_output_list)):
                        if current_b_list[idx] not in env:
                            raise RuntimeError("The sub block ATen output " + current_b_list[idx] + " is not in env.")
                        onnx_b = env[current_b_list[idx]]
                        final_b_list.append(onnx_b)
                    return final_b_list
                else:
                    new_op_outputs = g.op(op_name, *inputs, outputs=n.outputsSize())
                    new_node = new_op_outputs[0].node() if n.outputsSize() > 1 else new_op_outputs.node()
                    for b in n.blocks():
                        new_block = new_node.addBlock()
                        # Copy input metadata to subblock
                        #
                        # If format:
                        #   prim::If(cond)
                        #     block0()
                        #     block1()
                        #
                        # Loop format:
                        #   prim::Loop(iter, cond, input_1, ..., input_n)
                        #     block0(iter, input_1, ..., input_n)
                        #
                        # For `If` node, there is nothing to copy.
                        # For `Loop` node, copy metadata for `iter`, `input_1`, ..., `input_n`.
                        for i, b_in in enumerate(b.inputs()):
                            if i == 0 and i < len(inputs):
                                b_in.setType(inputs[i].type())
                            if i > 0 and (i + 1) < len(inputs):
                                b_in.setType(inputs[i + 1].type())
                        torch._C._jit_pass_onnx_block(b, new_block, operator_export_type, env,
                                                      is_sub_block)
                    new_op_outputs = torch._C._jit_pass_fixup_onnx_controlflow_node(new_node, opset_version)
                    # Process Loop and If after subblock is converted.
                    from torch.onnx.symbolic_helper import _onnx_shape_inference
                    if _onnx_shape_inference:
                        torch._C._jit_pass_onnx_node_shape_type_inference(new_node, _params_dict, opset_version)
                    return new_op_outputs
            else:
                symbolic_fn = _find_symbolic_in_registry("prim", op_name, opset_version,
                                                         operator_export_type)
                if symbolic_fn is None:
                    return None
                attrs = {k: n[k] for k in n.attributeNames()}
                # TODO: https://msdata.visualstudio.com/Vienna/_workitems/edit/1408006
                # PythonOp symbolic need access thde node to resolve the name conflict,
                # this is inconsistent with regular op symbolic.
                if op_name == "PythonOp":
                    inputs = (n, *inputs)
                return symbolic_fn(g, *inputs, **attrs)

        elif ns == "quantized":
            domain = ""
            if operator_export_type == OperatorExportTypes.ONNX_ATEN_FALLBACK:
                domain = "caffe2"
            symbolic_fn = _find_symbolic_in_registry(domain, op_name, opset_version, operator_export_type)
            if symbolic_fn is None:
                return None
            attrs = {k: n[k] for k in n.attributeNames()}
            return symbolic_fn(g, *inputs, **attrs)

        # custom ops
        elif sym_registry.is_registered_version(ns, opset_version):
            domain = ns
            symbolic_fn = _find_symbolic_in_registry(domain, op_name, opset_version, operator_export_type)
            if symbolic_fn is None:
                return None
            attrs = {k: n[k] for k in n.attributeNames()}
            return symbolic_fn(g, *inputs, **attrs)
        else:
            raise RuntimeError("ONNX export failed on an operator with unrecognized namespace {}::{}. "
                               "If you are trying to export a custom operator, make sure you registered "
                               "it with the right domain and version.".format(ns, op_name))
    except RuntimeError:
        if operator_export_type == OperatorExportTypes.ONNX_FALLTHROUGH:
            return None
        raise
    except TypeError as e:
        # Handle the specific case where we didn't successfully dispatch.
        # Otherwise, the backtrace will have the clues you need.
        e.args = ("{} \n(Occurred when translating {}).".format(e.args[0], op_name),)
        raise


# Generate an ONNX ATen op node.
def _graph_at(g, opname, *args, **kwargs):
    return g.op("ATen", *args, operator_s=opname, **kwargs)


# This helper function can create either constant tensor or constant scalar.
# If dims is None or 0 or [0], generate a 0-d tensor (scalar).
#
# TODO: We might not need this anymore, since most scalars now show up
# as tensors
def _graph_constant(g, value, dims, type, *args, **kwargs):
    assert isinstance(value, numbers.Number)
    assert type is not None
    isscalar = False
    if dims is None or dims == 0 or set(dims) == set([0]):
        dims = [1]
        isscalar = True
    type = type.lower()
    tensor: Union[torch.CharTensor, torch.ShortTensor,
                  torch.IntTensor, torch.LongTensor,
                  torch.HalfTensor, torch.FloatTensor,
                  torch.DoubleTensor]
    if type == "char":
        tensor = torch.CharTensor(*dims)
    elif type == "short":
        tensor = torch.ShortTensor(*dims)
    elif type == "int":
        tensor = torch.IntTensor(*dims)
    elif type == "long":
        tensor = torch.LongTensor(*dims)
    elif type == "half":
        tensor = torch.HalfTensor(*dims)
    elif type == "float":
        tensor = torch.FloatTensor(*dims)
    elif type == "double":
        tensor = torch.DoubleTensor(*dims)
    else:
        raise ValueError("Unknown type, type should be one of the following strings: "
                         "char, short, int, long, half, float, double")
    tensor.fill_(value)  # type: ignore[call-overload]
    if isscalar:
        return g.op("Constant", *args, value_z=tensor, **kwargs)
    return g.op("Constant", *args, value_t=tensor, **kwargs)


def _node_getitem(self, k):
    r"""
    Accessor for attributes of a node which is polymorphic over
    return type.

    NB: This is monkey-patched onto Node.
    """
    sel = self.kindOf(k)
    return getattr(self, sel)(k)


def get_ns_op_name_from_custom_op(symbolic_name):
    if not bool(re.match(r"^[a-zA-Z0-9-_]*::[a-zA-Z-_]+[a-zA-Z0-9-_]*$", symbolic_name)):
        raise RuntimeError("Failed to register operator {}. \
                           The symbolic name must match the format Domain::Name, \
                           and should start with a letter and contain only \
                           alphanumerical characters"
                           .format(symbolic_name))
    ns, op_name = symbolic_name.split("::")
    # TODO: Allow users to register custom symbolic in aten domain.
    # https://msdata.visualstudio.com/Vienna/_workitems/edit/1407799
    if ns in ("onnx", "aten"):
        raise RuntimeError("Failed to register operator {}. The domain {} is already a used domain."
                           .format(symbolic_name, ns))
    return ns, op_name


# When the user registers symbolic for custom/contrib ops,
# it is highly recommended to add shape inference for that operator via setType API,
# otherwise the exported graph may have incorrect shape inference in some extreme cases.
# An example of setType is test_aten_embedding_2 in test_operators.py..
def register_custom_op_symbolic(symbolic_name, symbolic_fn, opset_version):
    ns, op_name = get_ns_op_name_from_custom_op(symbolic_name)
    import torch.onnx.symbolic_registry as sym_registry
    from torch.onnx.symbolic_helper import _onnx_stable_opsets, _onnx_main_opset

    for version in _onnx_stable_opsets + [_onnx_main_opset]:
        if version >= opset_version:
            sym_registry.register_op(op_name, symbolic_fn, ns, version)


def unregister_custom_op_symbolic(symbolic_name, opset_version):
    ns, op_name = get_ns_op_name_from_custom_op(symbolic_name)
    import torch.onnx.symbolic_registry as sym_registry
    from torch.onnx.symbolic_helper import _onnx_stable_opsets, _onnx_main_opset

    for version in _onnx_stable_opsets + [_onnx_main_opset]:
        if version >= opset_version:
            sym_registry.unregister_op(op_name, ns, version)


# This helper function ensures dynamic axes argument is following the expected format
def _validate_dynamic_axes(dynamic_axes, model, input_names, output_names):
    if len(dynamic_axes) == 0:
        return

    if(hasattr(model, "graph")):
        # Extracting set of valid input/output names that shall be used for dynamic_axes
        if (input_names is None) or len(input_names) == 0:
            input_names = [x.debugName() for x in model.graph.inputs()]
        if (output_names is None) or len(output_names) == 0:
            output_names = [y.debugName() for y in model.graph.outputs()]

    valid_names = set((input_names or []) + (output_names or []))

    # If dynamic axes are provided as a list rather than dictionary, they should
    # first get converted to a dictionary in expected format. If desired axes names
    # are not provided for dynamic axes, automatic names shall be generated for
    # provided dynamic axes of specified input/output
    for key, value in dynamic_axes.items():
        if key not in valid_names:
            warnings.warn("Provided key {} for dynamic axes is not a valid input/output name".format(key))
        if isinstance(value, list):
            warnings.warn("No names were found for specified dynamic axes of provided input."
                          "Automatically generated names will be applied to each dynamic axes of input {}".format(key))

            value_dict = {}
            for i, x in enumerate(value):
                if not isinstance(x, int):
                    raise ValueError("The type of axis index is expected to be an integer")
                if x in value_dict:
                    warnings.warn("Duplicate dynamic axis index {} was provided for input {}."
                                  .format(x, key))
                else:
                    value_dict[x] = str(key) + "_dynamic_axes_" + str(i + 1)
            dynamic_axes[key] = value_dict


torch._C.Graph.op = _graph_op  # type: ignore[attr-defined]
torch._C.Graph.at = _graph_at  # type: ignore[attr-defined]
torch._C.Block.op = _block_op  # type: ignore[attr-defined]
torch._C.Graph.constant = _graph_constant  # type: ignore[attr-defined]
torch._C.Node.__getitem__ = _node_getitem  # type: ignore[attr-defined, misc]<|MERGE_RESOLUTION|>--- conflicted
+++ resolved
@@ -666,14 +666,10 @@
     from torch.onnx.symbolic_helper import _default_onnx_opset_version, _set_opset_version
     opset_version = opset_version or _default_onnx_opset_version
     _set_opset_version(opset_version)
-<<<<<<< HEAD
-    with select_model_mode_for_export(model, training):
-=======
-    # operator_export_type is set ro ONNX_FALLTHROUGH by default so that if an op is not supported
+    # operator_export_type is set to ONNX_FALLTHROUGH by default so that if an op is not supported
     # in ONNX, fall through will occur and export the operator as is, as a custom ONNX op.
     operator_export_type = OperatorExportTypes.ONNX_FALLTHROUGH
     with exporter_context(model, training):
->>>>>>> f75fd460
         args = _decide_input_format(model, args)
         graph, params_dict, torch_out = _model_to_graph(
             model, args,
