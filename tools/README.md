This folder contains a number of scripts which are used as
part of the PyTorch build process.  This directory also doubles
as a Python module hierarchy (thus the `__init__.py`).

## Overview

Modern infrastructure:

* [autograd](autograd) - Code generation for autograd.  This
  includes definitions of all our derivatives.
* [jit](jit) - Code generation for JIT
* [shared](shared) - Generic infrastructure that scripts in
  tools may find useful.
  * [module_loader.py](shared/module_loader.py) - Makes it easier
    to import arbitrary Python files in a script, without having to add
    them to the PYTHONPATH first.

Legacy infrastructure (we should kill this):
* [cwrap](cwrap) - Implementation of legacy code generation for THNN/THCUNN.
  This is used by nnwrap.

Build system pieces:

* [setup_helpers](setup_helpers) - Helper code for searching for
  third-party dependencies on the user system.
* [build_pytorch_libs.py](build_pytorch_libs.py) - cross-platform script that
  builds all of the constituent libraries of PyTorch,
  but not the PyTorch Python extension itself.
* [build_libtorch.py](build_libtorch.py) - Script for building
  libtorch, a standalone C++ library without Python support.  This
  build script is tested in CI.
* [fast_nvcc](fast_nvcc) - Mostly-transparent wrapper over nvcc that
  parallelizes compilation when used to build CUDA files for multiple
  architectures at once.
  * [fast_nvcc.py](fast_nvcc/fast_nvcc.py) - Python script, entrypoint to the
    fast nvcc wrapper.

Developer tools which you might find useful:

* [clang_tidy.py](clang_tidy.py) - Script for running clang-tidy
  on lines of your script which you changed.
* [extract_scripts.py](extract_scripts.py) - Extract scripts from
  `.github/workflows/*.yml` into a specified dir, on which linters such as
  [run_shellcheck.sh](run_shellcheck.sh) can be run. Assumes that every `run`
  script has `shell: bash` unless a different shell is explicitly listed on that
  specific step (so `defaults` doesn't currently work), but also has some rules
  for other situations such as [actions/github-script][]. Exits with nonzero
  status if any of the extracted scripts contain [GitHub Actions expressions][]:
  `${{<expression> }}`
* [git_add_generated_dirs.sh](git_add_generated_dirs.sh) and
  [git_reset_generated_dirs.sh](git_reset_generated_dirs.sh) -
  Use this to force add generated files to your Git index, so that you
  can conveniently run diffs on them when working on code-generation.
  (See also [generated_dirs.txt](generated_dirs.txt) which
  specifies the list of directories with generated files.)
* [mypy_wrapper.py](mypy_wrapper.py) - Run `mypy` on a single file using the
  appropriate subset of our `mypy*.ini` configs.
* [run_shellcheck.sh](run_shellcheck.sh) - Find `*.sh` files (recursively) in
  the directories specified as arguments, and run [ShellCheck][] on all of them.
* [test_history.py](test_history.py) - Query S3 to display history of a single
  test across multiple jobs over time.
* [trailing_newlines.py](trailing_newlines.py) - Take names of UTF-8 files from
  stdin, print names of nonempty files whose contents don't end in exactly one
  trailing newline, exit with status 1 if no output printed or 0 if some
  filenames were printed.
* [translate_annotations.py](translate_annotations.py) - Read [Flake8][] or
<<<<<<< HEAD
   [clang-tidy][] warnings (according to a `--regex`) from a `--file`, convert
   to the JSON format accepted by [pytorch/add-annotations-github-action], and
   translate line numbers from `HEAD` back in time to the given `--commit` by
   running `git diff-index --unified=0` appropriately.
=======
  [clang-tidy][] warnings (according to a `--regex`) from a `--file`, convert to
  the JSON format accepted by [pytorch/add-annotations-github-action], and
  translate line numbers from `HEAD` back in time to the given `--commit` by
  running `git diff-index --unified=0` appropriately.
* [vscode_settings.py](vscode_settings.py) - Merge
  `.vscode/settings_recommended.json` into your workspace-local
  `.vscode/settings.json`, preferring the former in case of conflicts but
  otherwise preserving the latter as much as possible.
>>>>>>> 8be5b1ca

Important if you want to run on AMD GPU:

* [amd_build](amd_build) - HIPify scripts, for transpiling CUDA
  into AMD HIP.  Right now, PyTorch and Caffe2 share logic for how to
  do this transpilation, but have separate entry-points for transpiling
  either PyTorch or Caffe2 code.
  * [build_amd.py](amd_build/build_amd.py) - Top-level entry
    point for HIPifying our codebase.

Tools which are only situationally useful:

* [docker](docker) - Dockerfile for running (but not developing)
  PyTorch, using the official conda binary distribution.  Context:
  https://github.com/pytorch/pytorch/issues/1619
* [download_mnist.py](download_mnist.py) - Download the MNIST
  dataset; this is necessary if you want to run the C++ API tests.
* [run-clang-tidy-in-ci.sh](run-clang-tidy-in-ci.sh) - Responsible
  for checking that C++ code is clang-tidy clean in CI on Travis

[actions/github-script]: https://github.com/actions/github-script
[clang-tidy]: https://clang.llvm.org/extra/clang-tidy/
[flake8]: https://flake8.pycqa.org/en/latest/
[github actions expressions]: https://docs.github.com/en/actions/reference/context-and-expression-syntax-for-github-actions#about-contexts-and-expressions
[pytorch/add-annotations-github-action]: https://github.com/pytorch/add-annotations-github-action
[shellcheck]: https://github.com/koalaman/shellcheck<|MERGE_RESOLUTION|>--- conflicted
+++ resolved
@@ -64,12 +64,6 @@
   trailing newline, exit with status 1 if no output printed or 0 if some
   filenames were printed.
 * [translate_annotations.py](translate_annotations.py) - Read [Flake8][] or
-<<<<<<< HEAD
-   [clang-tidy][] warnings (according to a `--regex`) from a `--file`, convert
-   to the JSON format accepted by [pytorch/add-annotations-github-action], and
-   translate line numbers from `HEAD` back in time to the given `--commit` by
-   running `git diff-index --unified=0` appropriately.
-=======
   [clang-tidy][] warnings (according to a `--regex`) from a `--file`, convert to
   the JSON format accepted by [pytorch/add-annotations-github-action], and
   translate line numbers from `HEAD` back in time to the given `--commit` by
@@ -78,7 +72,6 @@
   `.vscode/settings_recommended.json` into your workspace-local
   `.vscode/settings.json`, preferring the former in case of conflicts but
   otherwise preserving the latter as much as possible.
->>>>>>> 8be5b1ca
 
 Important if you want to run on AMD GPU:
 
